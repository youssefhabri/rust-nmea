//! NMEA 0183 parser
//!
//! Use nmea::Nmea::parse and nmea::Nmea::parse_for_fix to preserve
//! state between recieving new nmea sentence, and nmea::parse
//! to parse sentences without state
//!
//! Units that used every where: degrees, knots, meters for altitude
// Copyright (C) 2016 Felix Obenhuber
//
// Licensed under the Apache License, Version 2.0 (the "License");
// you may not use this file except in compliance with the License.
// You may obtain a copy of the License at
//
//      http://www.apache.org/licenses/LICENSE-2.0
//
// Unless required by applicable law or agreed to in writing, software
// distributed under the License is distributed on an "AS IS" BASIS,
// WITHOUT WARRANTIES OR CONDITIONS OF ANY KIND, either express or implied.
// See the License for the specific language governing permissions and
// limitations under the License.
//

mod parse;

use std::{
    collections::{HashMap, HashSet},
    iter::Iterator,
    {fmt, mem, str},
};

pub use crate::parse::{
    parse, GgaData, GllData, GsaData, GsvData, ParseResult, RmcData, RmcStatusOfFix, VtgData,
};
use chrono::{NaiveDate, NaiveTime};

/// NMEA parser
#[derive(Default, Debug)]
pub struct Nmea {
    pub fix_time: Option<NaiveTime>,
    pub fix_date: Option<NaiveDate>,
    pub fix_type: Option<FixType>,
    pub latitude: Option<f64>,
    pub longitude: Option<f64>,
    pub altitude: Option<f32>,
    pub speed_over_ground: Option<f32>,
    pub true_course: Option<f32>,
    pub num_of_fix_satellites: Option<u32>,
    pub hdop: Option<f32>,
    pub vdop: Option<f32>,
    pub pdop: Option<f32>,
    pub geoid_height: Option<f32>,
    pub satellites: Vec<Satellite>,
    pub fix_satellites_prns: Option<Vec<u32>>,
    satellites_scan: HashMap<GnssType, Vec<Vec<Satellite>>>,
    required_sentences_for_nav: HashSet<SentenceType>,
    last_fix_time: Option<NaiveTime>,
    sentences_for_this_time: HashSet<SentenceType>,
}

impl<'a> Nmea {
    /// Constructs a new `Nmea`.
    /// This struct parses NMEA sentences, including checksum checks and sentence
    /// validation.
    ///
    /// # Examples
    ///
    /// ```
    /// use nmea::Nmea;
    ///
    /// let mut nmea= Nmea::new();
    /// let gga = "$GPGGA,092750.000,5321.6802,N,00630.3372,W,1,8,1.03,61.7,M,55.2,M,,*76";
    /// nmea.parse(gga).unwrap();
    /// println!("{}", nmea);
    /// ```
    pub fn new() -> Nmea {
        // TODO: This looks ugly.
        let mut n = Nmea::default();
//        n.satellites_scan.insert(GnssType::Galileo, vec![]);
//        n.satellites_scan.insert(GnssType::Gps, vec![]);
        n.satellites_scan.insert(GnssType::Glonass, vec![]);
        n
    }

    /// Constructs a new `Nmea` for navigation purposes.
    ///
    /// # Examples
    ///
    /// ```
    /// use nmea::{Nmea, SentenceType};
    ///
    /// let mut nmea = Nmea::create_for_navigation([SentenceType::RMC, SentenceType::GGA]
    ///                                                .iter()
    ///                                                .map(|v| v.clone())
    ///                                                .collect()).unwrap();
    /// let gga = "$GPGGA,092750.000,5321.6802,N,00630.3372,W,1,8,1.03,61.7,M,55.2,M,,*76";
    /// nmea.parse(gga).unwrap();
    /// println!("{}", nmea);
    /// ```
    pub fn create_for_navigation(
        required_sentences_for_nav: HashSet<SentenceType>,
    ) -> Result<Nmea, &'static str> {
        if required_sentences_for_nav.is_empty() {
            return Err("Should be at least one sentence type in required");
        }
        let mut n = Self::new();
        n.required_sentences_for_nav = required_sentences_for_nav;
        Ok(n)
    }

    /// Returns fix type
    pub fn fix_timestamp(&self) -> Option<NaiveTime> {
        self.fix_time
    }

    /// Returns fix type
    pub fn fix_type(&self) -> Option<FixType> {
        self.fix_type.clone()
    }

    /// Returns last fixed latitude in degress. None if not fixed.
    pub fn latitude(&self) -> Option<f64> {
        self.latitude
    }

    /// Returns last fixed longitude in degress. None if not fixed.
    pub fn longitude(&self) -> Option<f64> {
        self.longitude
    }

    /// Returns latitude from last fix. None if not available.
    pub fn altitude(&self) -> Option<f32> {
        self.altitude
    }

    /// Returns the number of satellites use for fix.
    pub fn fix_satellites(&self) -> Option<u32> {
        self.num_of_fix_satellites
    }

    /// Returns the number fix HDOP
    pub fn hdop(&self) -> Option<f32> {
        self.hdop
    }

    /// Returns the height of geoid above WGS84
    pub fn geoid_height(&self) -> Option<f32> {
        self.geoid_height
    }

    /// Returns the height of geoid above WGS84
    pub fn satellites(&self) -> Vec<Satellite> {
        self.satellites.clone()
    }

    fn merge_gga_data(&mut self, gga_data: GgaData) {
        self.fix_time = gga_data.fix_time;
        self.latitude = gga_data.latitude;
        self.longitude = gga_data.longitude;
        self.fix_type = gga_data.fix_type;
        self.num_of_fix_satellites = gga_data.fix_satellites;
        self.hdop = gga_data.hdop;
        self.altitude = gga_data.altitude;
        self.geoid_height = gga_data.geoid_height;
    }

    fn merge_gsv_data(&mut self, data: GsvData) -> Result<(), &'static str> {
        {
            let d = self
                .satellites_scan
                .get_mut(&data.gnss_type)
                .ok_or("Invalid GNSS type")?;
            // Adjust size to this scan
            d.resize(data.number_of_sentences as usize, vec![]);
            // Replace data at index with new scan data
            d.push(
                data.sats_info
                    .iter()
                    .filter(|v| v.is_some())
                    .map(|v| v.clone().unwrap())
                    .collect(),
            );
            d.swap_remove(data.sentence_num as usize - 1);
        }
        self.satellites.clear();
        for v in self.satellites_scan.values() {
            for v1 in v {
                for v2 in v1 {
                    self.satellites.push(v2.clone());
                }
            }
        }

        Ok(())
    }

    fn merge_rmc_data(&mut self, rmc_data: RmcData) {
        self.fix_time = rmc_data.fix_time;
        self.fix_date = rmc_data.fix_date;
        self.fix_type = rmc_data.status_of_fix.map(|v| match v {
            RmcStatusOfFix::Autonomous => FixType::Gps,
            RmcStatusOfFix::Differential => FixType::DGps,
            RmcStatusOfFix::Invalid => FixType::Invalid,
        });
        self.latitude = rmc_data.lat;
        self.longitude = rmc_data.lon;
        self.speed_over_ground = rmc_data.speed_over_ground;
        self.true_course = rmc_data.true_course;
    }

    fn merge_gsa_data(&mut self, gsa: GsaData) {
        self.fix_satellites_prns = Some(gsa.fix_sats_prn);
        self.hdop = gsa.hdop;
        self.vdop = gsa.vdop;
        self.pdop = gsa.pdop;
    }

    fn merge_vtg_data(&mut self, vtg: VtgData) {
        self.speed_over_ground = vtg.speed_over_ground;
        self.true_course = vtg.true_course;
    }

    fn merge_gll_data(&mut self, gll: GllData) {
        self.latitude = Some(gll.latitude);
        self.longitude = Some(gll.longitude);
        self.fix_time = Some(gll.fix_time);
    }

    /// Parse any NMEA sentence and stores the result. The type of sentence
    /// is returnd if implemented and valid.
    pub fn parse(&mut self, s: &'a str) -> Result<SentenceType, String> {
        match parse(s.as_bytes())? {
            ParseResult::VTG(vtg) => {
                self.merge_vtg_data(vtg);
                Ok(SentenceType::VTG)
            }
            ParseResult::GGA(gga) => {
                self.merge_gga_data(gga);
                Ok(SentenceType::GGA)
            }
            ParseResult::GSV(gsv) => {
                self.merge_gsv_data(gsv)?;
                Ok(SentenceType::GSV)
            }
            ParseResult::RMC(rmc) => {
                self.merge_rmc_data(rmc);
                Ok(SentenceType::RMC)
            }
            ParseResult::GSA(gsa) => {
                self.merge_gsa_data(gsa);
                Ok(SentenceType::GSA)
            }
            ParseResult::GLL(gll) => {
                self.merge_gll_data(gll);
                Ok(SentenceType::GLL)
            }
            ParseResult::Unsupported(msg_id) => Err(format!(
                "Unknown or implemented sentence type: {:?}",
                msg_id
            )),
        }
    }

    fn new_tick(&mut self) {
        let old = mem::replace(self, Self::default());
        self.satellites_scan = old.satellites_scan;
        self.satellites = old.satellites;
        self.required_sentences_for_nav = old.required_sentences_for_nav;
        self.last_fix_time = old.last_fix_time;
    }

    fn clear_position_info(&mut self) {
        self.last_fix_time = None;
        self.new_tick();
    }

    pub fn parse_for_fix(&mut self, xs: &[u8]) -> Result<FixType, String> {
        match parse(xs)? {
            ParseResult::GSA(gsa) => {
                self.merge_gsa_data(gsa);
                return Ok(FixType::Invalid);
            }
            ParseResult::GSV(gsv_data) => {
                self.merge_gsv_data(gsv_data)?;
                return Ok(FixType::Invalid);
            }
            ParseResult::VTG(vtg) => {
                //have no time field, so only if user explicity mention it
                if self.required_sentences_for_nav.contains(&SentenceType::VTG) {
                    if vtg.true_course.is_none() || vtg.speed_over_ground.is_none() {
                        self.clear_position_info();
                        return Ok(FixType::Invalid);
                    }
                    self.merge_vtg_data(vtg);
                    self.sentences_for_this_time.insert(SentenceType::VTG);
                } else {
                    return Ok(FixType::Invalid);
                }
            }
            ParseResult::RMC(rmc_data) => {
                match rmc_data.status_of_fix {
                    Some(RmcStatusOfFix::Invalid) | None => {
                        self.clear_position_info();
                        return Ok(FixType::Invalid);
                    }
                    _ => { /*nothing*/ }
                }
                match (self.last_fix_time, rmc_data.fix_time) {
                    (Some(ref last_fix_time), Some(ref rmc_fix_time)) => {
                        if *last_fix_time != *rmc_fix_time {
                            self.new_tick();
                            self.last_fix_time = Some(*rmc_fix_time);
                        }
                    }
                    (None, Some(ref rmc_fix_time)) => self.last_fix_time = Some(*rmc_fix_time),
                    (Some(_), None) | (None, None) => {
                        self.clear_position_info();
                        return Ok(FixType::Invalid);
                    }
                }
                self.merge_rmc_data(rmc_data);
                self.sentences_for_this_time.insert(SentenceType::RMC);
            }
            ParseResult::GGA(gga_data) => {
                match gga_data.fix_type {
                    Some(FixType::Invalid) | None => {
                        self.clear_position_info();
                        return Ok(FixType::Invalid);
                    }
                    _ => { /*nothing*/ }
                }
                match (self.last_fix_time, gga_data.fix_time) {
                    (Some(ref last_fix_time), Some(ref gga_fix_time)) => {
                        if last_fix_time != gga_fix_time {
                            self.new_tick();
                            self.last_fix_time = Some(*gga_fix_time);
                        }
                    }
                    (None, Some(ref gga_fix_time)) => self.last_fix_time = Some(*gga_fix_time),
                    (Some(_), None) | (None, None) => {
                        self.clear_position_info();
                        return Ok(FixType::Invalid);
                    }
                }
                self.merge_gga_data(gga_data);
                self.sentences_for_this_time.insert(SentenceType::GGA);
            }
            ParseResult::GLL(gll_data) => {
                self.merge_gll_data(gll_data);
                return Ok(FixType::Invalid);
            }
            ParseResult::Unsupported(_) => {
                return Ok(FixType::Invalid);
            }
        }
        match self.fix_type {
            Some(FixType::Invalid) | None => Ok(FixType::Invalid),
            Some(ref fix_type)
                if self
                    .required_sentences_for_nav
                    .is_subset(&self.sentences_for_this_time) =>
            {
                Ok(fix_type.clone())
            }
            _ => Ok(FixType::Invalid),
        }
    }
}

impl fmt::Display for Nmea {
    fn fmt(&self, f: &mut fmt::Formatter) -> fmt::Result {
        write!(
            f,
            "{}: lat: {} lon: {} alt: {} {:?}",
            self.fix_time
                .map(|l| format!("{:?}", l))
                .unwrap_or_else(|| "None".to_owned()),
            self.latitude
                .map(|l| format!("{:3.8}", l))
                .unwrap_or_else(|| "None".to_owned()),
            self.longitude
                .map(|l| format!("{:3.8}", l))
                .unwrap_or_else(|| "None".to_owned()),
            self.altitude
                .map(|l| format!("{:.3}", l))
                .unwrap_or_else(|| "None".to_owned()),
            self.satellites()
        )
    }
}

#[derive(Clone, PartialEq)]
/// ! A Satellite
pub struct Satellite {
    gnss_type: GnssType,
    prn: u32,
    elevation: Option<f32>,
    azimuth: Option<f32>,
    snr: Option<f32>,
}

impl Satellite {
    pub fn gnss_type(&self) -> GnssType {
        self.gnss_type.clone()
    }

    pub fn prn(&self) -> u32 {
        self.prn
    }

    pub fn elevation(&self) -> Option<f32> {
        self.elevation
    }

    pub fn azimuth(&self) -> Option<f32> {
        self.azimuth
    }

    pub fn snr(&self) -> Option<f32> {
        self.snr
    }
}

impl fmt::Display for Satellite {
    fn fmt(&self, f: &mut fmt::Formatter) -> fmt::Result {
        write!(
            f,
            "{}: {} elv: {} ath: {} snr: {}",
            self.gnss_type,
            self.prn,
            self.elevation
                .map(|e| format!("{}", e))
                .unwrap_or_else(|| "--".to_owned()),
            self.azimuth
                .map(|e| format!("{}", e))
                .unwrap_or_else(|| "--".to_owned()),
            self.snr
                .map(|e| format!("{}", e))
                .unwrap_or_else(|| "--".to_owned())
        )
    }
}

impl fmt::Debug for Satellite {
    fn fmt(&self, f: &mut fmt::Formatter) -> fmt::Result {
        write!(
            f,
            "[{:?},{:?},{:?},{:?},{:?}]",
            self.gnss_type, self.prn, self.elevation, self.azimuth, self.snr
        )
    }
}

macro_rules! define_sentence_type_enum {
    ($Name:ident { $($Variant:ident),* $(,)* }) => {
        #[derive(PartialEq, Debug, Hash, Eq, Clone)]
        pub enum $Name {
            None,
            $($Variant),*,
        }

        impl<'a> From<&'a str> for $Name {
            fn from(s: &str) -> Self {
                match s {
                    $(stringify!($Variant) => $Name::$Variant,)*
                    _ => $Name::None,
                }
            }
        }

        impl $Name {
            fn try_from(s: &[u8]) -> Result<Self, &'static str> {
                match str::from_utf8(s).map_err(|_| "invalid header")? {
                    $(stringify!($Variant) => Ok($Name::$Variant),)*
                    _ => Ok($Name::None),
                }
            }
        }
    }
}

/// ! NMEA sentence type
/// ! General: OSD |
/// ! Autopilot: APA | APB | ASD |
/// ! Decca: DCN |
/// ! D-GPS: MSK
/// ! Echo: DBK | DBS | DBT |
/// ! Radio: FSI | SFI | TLL
/// ! Speed: VBW | VHW | VLW |
/// ! GPS: ALM | GBS | GGA | GNS | GSA | GSV |
/// ! Course: DPT | HDG | HDM | HDT | HSC | ROT | VDR |
/// ! Loran-C: GLC | LCD |
/// ! Machine: RPM |
/// ! Navigation: RMA | RMB | RMC |
/// ! Omega: OLN |
/// ! Position: GLL | DTM
/// ! Radar: RSD | TLL | TTM |
/// ! Rudder: RSA |
/// ! Temperature: MTW |
/// ! Transit: GXA | RTF |
/// ! Waypoints and tacks: AAM | BEC | BOD | BWC | BWR | BWW | ROO | RTE |
/// !                      VTG | WCV | WNC | WPL | XDR | XTE | XTR |
/// ! Wind: MWV | VPW | VWR |
/// ! Date and Time: GDT | ZDA | ZFO | ZTG |
define_sentence_type_enum!(SentenceType {
    AAM,
    ABK,
    ACA,
    ACK,
    ACS,
    AIR,
    ALM,
    ALR,
    APA,
    APB,
    ASD,
    BEC,
    BOD,
    BWC,
    BWR,
    BWW,
    CUR,
    DBK,
    DBS,
    DBT,
    DCN,
    DPT,
    DSC,
    DSE,
    DSI,
    DSR,
    DTM,
    FSI,
    GBS,
    GGA,
    GLC,
    GLL,
    GMP,
    GNS,
    GRS,
    GSA,
    GST,
    GSV,
    GTD,
    GXA,
    HDG,
    HDM,
    HDT,
    HMR,
    HMS,
    HSC,
    HTC,
    HTD,
    LCD,
    LRF,
    LRI,
    LR1,
    LR2,
    LR3,
    MLA,
    MSK,
    MSS,
    MWD,
    MTW,
    MWV,
    OLN,
    OSD,
    ROO,
    RMA,
    RMB,
    RMC,
    ROT,
    RPM,
    RSA,
    RSD,
    RTE,
    SFI,
    SSD,
    STN,
    TLB,
    TLL,
    TRF,
    TTM,
    TUT,
    TXT,
    VBW,
    VDM,
    VDO,
    VDR,
    VHW,
    VLW,
    VPW,
    VSD,
    VTG,
    VWR,
    WCV,
    WNC,
    WPL,
    XDR,
    XTE,
    XTR,
    ZDA,
    ZDL,
    ZFO,
    ZTG,
});

/// ! Fix type
#[derive(Clone, PartialEq, Debug)]
pub enum FixType {
    Invalid,
    Gps,
    DGps,
    Pps,
    Rtk,
    FloatRtk,
    Estimated,
    Manual,
    Simulation,
}

/// ! GNSS type
#[derive(Debug, Clone, Hash, Eq, PartialEq)]
pub enum GnssType {
    Galileo,
    Gps,
    Glonass,
}

impl fmt::Display for GnssType {
    fn fmt(&self, f: &mut fmt::Formatter) -> fmt::Result {
        match *self {
            GnssType::Galileo => write!(f, "Galileo"),
            GnssType::Gps => write!(f, "GPS"),
            GnssType::Glonass => write!(f, "GLONASS"),
        }
    }
}

impl From<char> for FixType {
    fn from(x: char) -> Self {
        match x {
            '0' => FixType::Invalid,
            '1' => FixType::Gps,
            '2' => FixType::DGps,
            '3' => FixType::Pps,
            '4' => FixType::Rtk,
            '5' => FixType::FloatRtk,
            '6' => FixType::Estimated,
            '7' => FixType::Manual,
            '8' => FixType::Simulation,
            _ => FixType::Invalid,
        }
    }
}

#[cfg(test)]
mod tests {
    use super::parse::checksum;
    use super::*;
    use quickcheck::QuickCheck;

    fn check_parsing_lat_lon_in_gga(lat: f64, lon: f64) -> bool {
        let lat_min = (lat.abs() * 60.0) % 60.0;
        let lon_min = (lon.abs() * 60.0) % 60.0;
        let mut nmea = Nmea::new();
        let mut s = format!(
            "$GPGGA,092750.000,{lat_deg:02}{lat_min:09.6},{lat_dir},\
             {lon_deg:03}{lon_min:09.6},{lon_dir},1,8,1.03,61.7,M,55.2,M,,*",
            lat_deg = lat.abs().floor() as u8,
            lon_deg = lon.abs().floor() as u8,
            lat_min = lat_min,
            lon_min = lon_min,
            lat_dir = if lat.is_sign_positive() { 'N' } else { 'S' },
            lon_dir = if lon.is_sign_positive() { 'E' } else { 'W' },
        );
        let cs = checksum(s.as_bytes()[1..s.len() - 1].iter());
        s.push_str(&format!("{:02X}", cs));
        nmea.parse(&s).unwrap();
        let (new_lat, new_lon) = (nmea.latitude.unwrap(), nmea.longitude.unwrap());
        const MAX_COOR_DIFF: f64 = 1e-7;
        (new_lat - lat).abs() < MAX_COOR_DIFF && (new_lon - lon).abs() < MAX_COOR_DIFF
    }

    #[test]
    fn test_fix_type() {
        assert_eq!(FixType::from('A'), FixType::Invalid);
        assert_eq!(FixType::from('0'), FixType::Invalid);
        assert_eq!(FixType::from('1'), FixType::Gps);
        assert_eq!(FixType::from('2'), FixType::DGps);
        assert_eq!(FixType::from('3'), FixType::Pps);
        assert_eq!(FixType::from('4'), FixType::Rtk);
        assert_eq!(FixType::from('5'), FixType::FloatRtk);
        assert_eq!(FixType::from('6'), FixType::Estimated);
        assert_eq!(FixType::from('7'), FixType::Manual);
        assert_eq!(FixType::from('8'), FixType::Simulation);
    }

    #[test]
    fn test_checksum() {
        use crate::parse::checksum;
        let valid = "$GNGSA,A,1,,,,,,,,,,,,,99.99,99.99,99.99*2E";
        let invalid = "$GNZDA,165118.00,13,05,2016,00,00*71";
        assert_eq!(
            checksum((&valid[1..valid.len() - 3]).as_bytes().iter()),
            0x2E
        );
        assert_ne!(
            checksum((&invalid[1..invalid.len() - 3]).as_bytes().iter()),
            0x71
        );
    }

    #[test]
    fn test_message_type() {
        assert_eq!(SentenceType::try_from(b"GGA").unwrap(), SentenceType::GGA);
        assert_eq!(SentenceType::try_from(b"XXX").unwrap(), SentenceType::None);
    }

    #[test]
    fn test_gga_north_west() {
        use chrono::Timelike;
        let mut nmea = Nmea::new();
        nmea.parse("$GPGGA,092750.000,5321.6802,N,00630.3372,W,1,8,1.03,61.7,M,55.2,M,,*76")
            .unwrap();
        assert_eq!(nmea.fix_timestamp().unwrap().second(), 50);
        assert_eq!(nmea.fix_timestamp().unwrap().minute(), 27);
        assert_eq!(nmea.fix_timestamp().unwrap().hour(), 9);
        assert_eq!(nmea.latitude().unwrap(), 53. + 21.6802 / 60.);
        assert_eq!(nmea.longitude().unwrap(), -(6. + 30.3372 / 60.));
        assert_eq!(nmea.fix_type().unwrap(), FixType::Gps);
        assert_eq!(nmea.fix_satellites().unwrap(), 8);
        assert_eq!(nmea.hdop().unwrap(), 1.03);
        assert_eq!(nmea.geoid_height().unwrap(), 55.2);
    }

    #[test]
    fn test_gga_north_east() {
        let mut nmea = Nmea::new();
        nmea.parse("$GPGGA,092750.000,5321.6802,N,00630.3372,E,1,8,1.03,61.7,M,55.2,M,,*64")
            .unwrap();
        assert_eq!(nmea.latitude().unwrap(), 53. + 21.6802 / 60.);
        assert_eq!(nmea.longitude().unwrap(), 6. + 30.3372 / 60.);
    }

    #[test]
    fn test_gga_south_west() {
        let mut nmea = Nmea::new();
        nmea.parse("$GPGGA,092750.000,5321.6802,S,00630.3372,W,1,8,1.03,61.7,M,55.2,M,,*6B")
            .unwrap();
        assert_eq!(nmea.latitude().unwrap(), -(53. + 21.6802 / 60.));
        assert_eq!(nmea.longitude().unwrap(), -(6. + 30.3372 / 60.));
    }

    #[test]
    fn test_gga_south_east() {
        let mut nmea = Nmea::new();
        nmea.parse("$GPGGA,092750.000,5321.6802,S,00630.3372,E,1,8,1.03,61.7,M,55.2,M,,*79")
            .unwrap();
        assert_eq!(nmea.latitude().unwrap(), -(53. + 21.6802 / 60.));
        assert_eq!(nmea.longitude().unwrap(), 6. + 30.3372 / 60.);
    }

    #[test]
    fn test_gga_invalid() {
        let mut nmea = Nmea::new();
        nmea.parse("$GPGGA,092750.000,5321.6802,S,00630.3372,E,0,8,1.03,61.7,M,55.2,M,,*7B")
            .unwrap_err();
        assert_eq!(nmea.fix_type(), None);
    }

    #[test]
    fn test_gga_gps() {
        use chrono::Timelike;
        let mut nmea = Nmea::new();
        nmea.parse("$GPGGA,092750.000,5321.6802,S,00630.3372,E,1,8,1.03,61.7,M,55.2,M,,*79")
            .unwrap();
        assert_eq!(nmea.fix_timestamp().unwrap().second(), 50);
        assert_eq!(nmea.fix_timestamp().unwrap().minute(), 27);
        assert_eq!(nmea.fix_timestamp().unwrap().hour(), 9);
        assert_eq!(-(53. + 21.6802 / 60.), nmea.latitude.unwrap());
        assert_eq!(6. + 30.3372 / 60., nmea.longitude.unwrap());
        assert_eq!(nmea.fix_type(), Some(FixType::Gps));
        assert_eq!(8, nmea.num_of_fix_satellites.unwrap());
        assert_eq!(1.03, nmea.hdop.unwrap());
        assert_eq!(61.7, nmea.altitude.unwrap());
        assert_eq!(55.2, nmea.geoid_height.unwrap());
    }

    #[test]
    fn test_gsv() {
        let mut nmea = Nmea::new();
        //                        10           07           05           08
        nmea.parse("$GPGSV,3,1,11,10,63,137,17,07,61,098,15,05,59,290,20,08,54,157,30*70")
            .unwrap();
        //                        02           13           26         04
        nmea.parse("$GPGSV,3,2,11,02,39,223,19,13,28,070,17,26,23,252,,04,14,186,14*79")
            .unwrap();
        //                        29           16         36
        nmea.parse("$GPGSV,3,3,11,29,09,301,24,16,09,020,,36,,,*76")
            .unwrap();
        assert_eq!(nmea.satellites().len(), 11);

        let sat: &Satellite = &(nmea.satellites()[0]);
        assert_eq!(sat.gnss_type, GnssType::Gps);
        assert_eq!(sat.prn, 10);
        assert_eq!(sat.elevation, Some(63.0));
        assert_eq!(sat.azimuth, Some(137.0));
        assert_eq!(sat.snr, Some(17.0));
    }

    #[test]
    fn test_gsv_real_data() {
        let mut nmea = Nmea::new();
        let real_data = [
            "$GPGSV,3,1,12,01,49,196,41,03,71,278,32,06,02,323,27,11,21,196,39*72",
            "$GPGSV,3,2,12,14,39,063,33,17,21,292,30,19,20,310,31,22,82,181,36*73",
            "$GPGSV,3,3,12,23,34,232,42,25,11,045,33,31,45,092,38,32,14,061,39*75",
            "$GLGSV,3,1,10,74,40,078,43,66,23,275,31,82,10,347,36,73,15,015,38*6B",
            "$GLGSV,3,2,10,75,19,135,36,65,76,333,31,88,32,233,33,81,40,302,38*6A",
            "$GLGSV,3,3,10,72,40,075,43,87,00,000,*6F",
            "$GPGSV,4,4,15,26,02,112,,31,45,071,,32,01,066,*4C",
        ];
        for line in &real_data {
            assert_eq!(nmea.parse(line).unwrap(), SentenceType::GSV);
        }
    }

    #[test]
    fn test_gsv_order() {
        let mut nmea = Nmea::new();
        //                         2           13           26         04
        nmea.parse("$GPGSV,3,2,11,02,39,223,19,13,28,070,17,26,23,252,,04,14,186,14*79")
            .unwrap();
        //                        29           16         36
        nmea.parse("$GPGSV,3,3,11,29,09,301,24,16,09,020,,36,,,*76")
            .unwrap();
        //                        10           07           05           08
        nmea.parse("$GPGSV,3,1,11,10,63,137,17,07,61,098,15,05,59,290,20,08,54,157,30*70")
            .unwrap();
        assert_eq!(nmea.satellites().len(), 11);

        let sat: &Satellite = &(nmea.satellites()[0]);
        assert_eq!(sat.gnss_type, GnssType::Gps);
        assert_eq!(sat.prn, 10);
        assert_eq!(sat.elevation, Some(63.0));
        assert_eq!(sat.azimuth, Some(137.0));
        assert_eq!(sat.snr, Some(17.0));
    }

    #[test]
    fn test_gsv_two_of_three() {
        let mut nmea = Nmea::new();
        //                         2           13           26          4
        nmea.parse("$GPGSV,3,2,11,02,39,223,19,13,28,070,17,26,23,252,,04,14,186,14*79")
            .unwrap();
        //                        29           16         36
        nmea.parse("$GPGSV,3,3,11,29,09,301,24,16,09,020,,36,,,*76")
            .unwrap();
        assert_eq!(nmea.satellites().len(), 7);
    }

    #[test]
    fn test_parse() {
        let sentences = [
            "$GPGGA,092750.000,5321.6802,N,00630.3372,W,1,8,1.03,61.7,M,55.2,M,,*76",
            "$GPGSA,A,3,10,07,05,02,29,04,08,13,,,,,1.72,1.03,1.38*0A",
            "$GPGSV,3,1,11,10,63,137,17,07,61,098,15,05,59,290,20,08,54,157,30*70",
            "$GPGSV,3,2,11,02,39,223,19,13,28,070,17,26,23,252,,04,14,186,14*79",
            "$GPGSV,3,3,11,29,09,301,24,16,09,020,,36,,,*76",
            "$GPRMC,092750.000,A,5321.6802,N,00630.3372,W,0.02,31.66,280511,,,A*43",
        ];

        let mut nmea = Nmea::new();
        for s in &sentences {
            let res = nmea.parse(s).unwrap();
            println!("test_parse res {:?}", res);
        }

        assert_eq!(nmea.latitude().unwrap(), 53. + 21.6802 / 60.);
        assert_eq!(nmea.longitude().unwrap(), -(6. + 30.3372 / 60.));
        assert_eq!(nmea.altitude().unwrap(), 61.7);
    }

    #[test]
    fn test_parsing_lat_lon_in_gga() {
        // regressions found by quickcheck,
        // explicit because of quickcheck use random gen
        assert!(check_parsing_lat_lon_in_gga(0., 57.89528));
        assert!(check_parsing_lat_lon_in_gga(0., -43.33031));
        QuickCheck::new()
            .tests(10_000_000_000)
            .quickcheck(check_parsing_lat_lon_in_gga as fn(f64, f64) -> bool);
    }

    #[test]
    fn test_parse_for_fix() {
        {
            let mut nmea = Nmea::create_for_navigation(
                [SentenceType::RMC, SentenceType::GGA]
                    .iter()
                    .map(|v| v.clone())
                    .collect(),
            )
            .unwrap();
            let log = [
                (
                    "$GPRMC,123308.2,A,5521.76474,N,03731.92553,E,000.48,071.9,090317,010.2,E,A*3B",
                    FixType::Invalid,
                    Some(NaiveTime::from_hms_milli(12, 33, 8, 200)),
                ),
                (
                    "$GPGGA,123308.2,5521.76474,N,03731.92553,E,1,08,2.2,211.5,M,13.1,M,,*52",
                    FixType::Gps,
                    Some(NaiveTime::from_hms_milli(12, 33, 8, 200)),
                ),
                (
                    "$GPVTG,071.9,T,061.7,M,000.48,N,0000.88,K,A*10",
                    FixType::Invalid,
                    Some(NaiveTime::from_hms_milli(12, 33, 8, 200)),
                ),
                (
                    "$GPRMC,123308.3,A,5521.76474,N,03731.92553,E,000.51,071.9,090317,010.2,E,A*32",
                    FixType::Invalid,
                    Some(NaiveTime::from_hms_milli(12, 33, 8, 300)),
                ),
                (
                    "$GPGGA,123308.3,5521.76474,N,03731.92553,E,1,08,2.2,211.5,M,13.1,M,,*53",
                    FixType::Gps,
                    Some(NaiveTime::from_hms_milli(12, 33, 8, 300)),
                ),
                (
                    "$GPVTG,071.9,T,061.7,M,000.51,N,0000.94,K,A*15",
                    FixType::Invalid,
                    Some(NaiveTime::from_hms_milli(12, 33, 8, 300)),
                ),
                (
                    "$GPRMC,123308.4,A,5521.76474,N,03731.92553,E,000.54,071.9,090317,010.2,E,A*30",
                    FixType::Invalid,
                    Some(NaiveTime::from_hms_milli(12, 33, 8, 400)),
                ),
                (
                    "$GPGGA,123308.4,5521.76474,N,03731.92553,E,1,08,2.2,211.5,M,13.1,M,,*54",
                    FixType::Gps,
                    Some(NaiveTime::from_hms_milli(12, 33, 8, 400)),
                ),
                (
                    "$GPVTG,071.9,T,061.7,M,000.54,N,0001.00,K,A*1C",
                    FixType::Invalid,
                    Some(NaiveTime::from_hms_milli(12, 33, 8, 400)),
                ),
                (
                    "$GPRMC,123308.5,A,5521.76474,N,03731.92553,E,000.57,071.9,090317,010.2,E,A*32",
                    FixType::Invalid,
                    Some(NaiveTime::from_hms_milli(12, 33, 8, 500)),
                ),
                (
                    "$GPGGA,123308.5,5521.76474,N,03731.92553,E,1,08,2.2,211.5,M,13.1,M,,*55",
                    FixType::Gps,
                    Some(NaiveTime::from_hms_milli(12, 33, 8, 500)),
                ),
                (
                    "$GPVTG,071.9,T,061.7,M,000.57,N,0001.05,K,A*1A",
                    FixType::Invalid,
                    Some(NaiveTime::from_hms_milli(12, 33, 8, 500)),
                ),
                (
                    "$GPRMC,123308.6,A,5521.76474,N,03731.92553,E,000.58,071.9,090317,010.2,E,A*3E",
                    FixType::Invalid,
                    Some(NaiveTime::from_hms_milli(12, 33, 8, 600)),
                ),
                (
                    "$GPGGA,123308.6,5521.76474,N,03731.92553,E,1,08,2.2,211.5,M,13.1,M,,*56",
                    FixType::Gps,
                    Some(NaiveTime::from_hms_milli(12, 33, 8, 600)),
                ),
                (
                    "$GPVTG,071.9,T,061.7,M,000.58,N,0001.08,K,A*18",
                    FixType::Invalid,
                    Some(NaiveTime::from_hms_milli(12, 33, 8, 600)),
                ),
                (
                    "$GPRMC,123308.7,A,5521.76474,N,03731.92553,E,000.59,071.9,090317,010.2,E,A*3E",
                    FixType::Invalid,
                    Some(NaiveTime::from_hms_milli(12, 33, 8, 700)),
                ),
                (
                    "$GPGGA,123308.7,5521.76474,N,03731.92553,E,1,08,2.2,211.5,M,13.1,M,,*57",
                    FixType::Gps,
                    Some(NaiveTime::from_hms_milli(12, 33, 8, 700)),
                ),
                (
                    "$GPVTG,071.9,T,061.7,M,000.59,N,0001.09,K,A*18",
                    FixType::Invalid,
                    Some(NaiveTime::from_hms_milli(12, 33, 8, 700)),
                ),
            ];

            for (i, item) in log.iter().enumerate() {
                let res = nmea.parse_for_fix(item.0.as_bytes()).unwrap();
                println!("parse result({}): {:?}, {:?}", i, res, nmea.fix_time);
                assert_eq!((&res, &nmea.fix_time), (&item.1, &item.2));
            }
        }

        {
            let mut nmea = Nmea::create_for_navigation(
                [SentenceType::RMC, SentenceType::GGA]
                    .iter()
                    .map(|v| v.clone())
                    .collect(),
            )
            .unwrap();
            let log = [
                (
                    "$GPRMC,123308.2,A,5521.76474,N,03731.92553,E,000.48,071.9,090317,010.2,E,A*3B",
                    FixType::Invalid,
                    Some(NaiveTime::from_hms_milli(12, 33, 8, 200)),
                ),
                (
                    "$GPRMC,123308.3,A,5521.76474,N,03731.92553,E,000.51,071.9,090317,010.2,E,A*32",
                    FixType::Invalid,
                    Some(NaiveTime::from_hms_milli(12, 33, 8, 300)),
                ),
                (
                    "$GPGGA,123308.3,5521.76474,N,03731.92553,E,1,08,2.2,211.5,M,13.1,M,,*53",
                    FixType::Gps,
                    Some(NaiveTime::from_hms_milli(12, 33, 8, 300)),
                ),
            ];

            for (i, item) in log.iter().enumerate() {
                let res = nmea.parse_for_fix(item.0.as_bytes()).unwrap();
                println!("parse result({}): {:?}, {:?}", i, res, nmea.fix_time);
                assert_eq!((&res, &nmea.fix_time), (&item.1, &item.2));
            }
        }
    }

    #[test]
    fn test_some_reciever() {
        let lines = [
            "$GPRMC,171724.000,A,6847.2474,N,03245.8351,E,0.26,140.74,250317,,*02",
            "$GPGGA,171725.000,6847.2473,N,03245.8351,E,1,08,1.0,87.7,M,18.5,M,,0000*66",
            "$GPGSA,A,3,02,25,29,12,31,06,23,14,,,,,2.0,1.0,1.7*3A",
            "$GPRMC,171725.000,A,6847.2473,N,03245.8351,E,0.15,136.12,250317,,*05",
            "$GPGGA,171726.000,6847.2473,N,03245.8352,E,1,08,1.0,87.8,M,18.5,M,,0000*69",
            "$GPGSA,A,3,02,25,29,12,31,06,23,14,,,,,2.0,1.0,1.7*3A",
            "$GPRMC,171726.000,A,6847.2473,N,03245.8352,E,0.16,103.49,250317,,*0E",
            "$GPGGA,171727.000,6847.2474,N,03245.8353,E,1,08,1.0,87.9,M,18.5,M,,0000*6F",
            "$GPGSA,A,3,02,25,29,12,31,06,23,14,,,,,2.0,1.0,1.7*3A",
            "$GPRMC,171727.000,A,6847.2474,N,03245.8353,E,0.49,42.80,250317,,*32",
        ];
        let mut nmea = Nmea::create_for_navigation(
            [SentenceType::RMC, SentenceType::GGA]
                .iter()
                .map(|v| v.clone())
                .collect(),
        )
        .unwrap();
        println!("start test");
        let mut nfixes = 0_usize;
        for line in &lines {
            match nmea.parse_for_fix(line.as_bytes()) {
                Ok(FixType::Invalid) => {
                    println!("invalid");
                    continue;
                }
                Err(msg) => {
                    println!("update_gnss_info_nmea: parse_for_fix failed: {}", msg);
                    continue;
                }
                Ok(_) => nfixes += 1,
            }
        }
        assert_eq!(nfixes, 3);
    }

    #[test]
    fn test_define_sentence_type_enum() {
        define_sentence_type_enum!(TestEnum { AAA, BBB });

        let a = TestEnum::AAA;
        let b = TestEnum::BBB;
        let n = TestEnum::None;
        assert_eq!(TestEnum::from("AAA"), a);
        assert_eq!(TestEnum::from("BBB"), b);
        assert_eq!(TestEnum::from("fdafa"), n);

        assert_eq!(TestEnum::try_from(b"AAA").unwrap(), a);
        assert_eq!(TestEnum::try_from(b"BBB").unwrap(), b);
    }
<<<<<<< HEAD
=======

    #[test]
    fn test_gll() {
        use chrono::Timelike;
        let mut nmea = Nmea::new();

        // Example from https://docs.novatel.com/OEM7/Content/Logs/GPGLL.htm
        nmea.parse("$GPGLL,5107.0013414,N,11402.3279144,W,205412.00,A,A*73")
            .unwrap();
        assert_eq!(51. + 7.0013414 / 60., nmea.latitude().unwrap());
        assert_eq!(-(114. + 2.3279144 / 60.), nmea.longitude().unwrap());
        assert_eq!(20, nmea.fix_timestamp().unwrap().hour());
        assert_eq!(54, nmea.fix_timestamp().unwrap().minute());
        assert_eq!(12, nmea.fix_timestamp().unwrap().second());

        // Example from https://www.gpsinformation.org/dale/nmea.htm#GLL
        nmea.parse("$GPGLL,4916.45,N,12311.12,W,225444,A,*1D")
            .unwrap();
        assert_eq!(49. + 16.45 / 60., nmea.latitude().unwrap());
        assert_eq!(-(123. + 11.12 / 60.), nmea.longitude().unwrap());
        assert_eq!(22, nmea.fix_timestamp().unwrap().hour());
        assert_eq!(54, nmea.fix_timestamp().unwrap().minute());
        assert_eq!(44, nmea.fix_timestamp().unwrap().second());
    }
>>>>>>> 98060e28
}<|MERGE_RESOLUTION|>--- conflicted
+++ resolved
@@ -1089,8 +1089,6 @@
         assert_eq!(TestEnum::try_from(b"AAA").unwrap(), a);
         assert_eq!(TestEnum::try_from(b"BBB").unwrap(), b);
     }
-<<<<<<< HEAD
-=======
 
     #[test]
     fn test_gll() {
@@ -1115,5 +1113,4 @@
         assert_eq!(54, nmea.fix_timestamp().unwrap().minute());
         assert_eq!(44, nmea.fix_timestamp().unwrap().second());
     }
->>>>>>> 98060e28
 }